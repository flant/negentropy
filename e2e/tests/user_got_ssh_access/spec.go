--- conflicted
+++ resolved
@@ -393,7 +393,6 @@
 			fmt.Printf("\n%s\n", runningCliCmd)
 			fmt.Printf("\n%s\n", sshCmd)
 			fmt.Printf("\n%s\n", touchCommand)
-<<<<<<< HEAD
 			output := executeCommandAtContainer(dockerCli, testClientContainer, []string{
 				"/bin/bash", "-c",
 				runningCliCmd,
@@ -507,8 +506,44 @@
 			fmt.Printf("\n%s\n", runningCliCmd)
 			fmt.Printf("\n%s\n", sshCmd)
 			fmt.Printf("\n%s\n", touchCommand)
-=======
->>>>>>> ca9aaf21
+
+      output := executeCommandAtContainer(dockerCli, testClientContainer, []string{
+				"/bin/bash", "-c",
+				runningCliCmd,
+			},
+				[]string{
+					sshCmd,
+					touchCommand,
+					"exit", "exit",
+				})
+
+			writeLogToFile(output, "cli.log")
+
+			Expect(directoryAtContainerNotExistOrEmpty(dockerCli, testClientContainer, "/tmp/flint")).To(BeTrue(),
+				"/tmp/flint files doesn't exist after closing cli")
+
+			Expect(checkFileExistAtContainer(dockerCli, testServerContainer, testFilePath, "f")).
+				ToNot(HaveOccurred(), "after run cli ssh - test file is created at server")
+
+			Expect(checkFileExistAtContainer(dockerCli, testClientContainer, "/tmp/flint", "d")).
+				ToNot(HaveOccurred(), "after run cli ssh - tmp dir exists at client container")
+
+			Expect(directoryAtContainerNotExistOrEmpty(dockerCli, testClientContainer, "/tmp/flint")).To(BeTrue(),
+				"/tmp/flint is empty  after closing cli")
+		})
+
+		It("Cli ssh can run, write through ssh, and remove tmp files, [-t XXX -p YYY]", func() {
+			Expect(directoryAtContainerNotExistOrEmpty(dockerCli, testClientContainer, "/tmp/flint")).To(BeTrue(),
+				"/tmp/flint files doesn't exist before start")
+		
+			// TODO Redo after design CLI
+			runningCliCmd := fmt.Sprintf("/opt/cli/bin/cli  ssh -t %s -p %s\n", tenant.Identifier, project.Identifier)
+			sshCmd := fmt.Sprintf("ssh -oStrictHostKeyChecking=accept-new %s.%s", project.Identifier, testServerIdentifier)
+			testFilePath := fmt.Sprintf("/home/%s/test2.txt", user.Identifier)
+			touchCommand := "touch " + testFilePath
+			fmt.Printf("\n%s\n", runningCliCmd)
+			fmt.Printf("\n%s\n", sshCmd)
+			fmt.Printf("\n%s\n", touchCommand)
 			output := executeCommandAtContainer(dockerCli, testClientContainer, []string{
 				"/bin/bash", "-c",
 				runningCliCmd,
@@ -518,132 +553,95 @@
 					touchCommand,
 					"exit", "exit",
 				})
-
+		
 			writeLogToFile(output, "cli.log")
-
+		
 			Expect(directoryAtContainerNotExistOrEmpty(dockerCli, testClientContainer, "/tmp/flint")).To(BeTrue(),
 				"/tmp/flint files doesn't exist after closing cli")
-
+		
 			Expect(checkFileExistAtContainer(dockerCli, testServerContainer, testFilePath, "f")).
 				ToNot(HaveOccurred(), "after run cli ssh - test file is created at server")
-
+		
 			Expect(checkFileExistAtContainer(dockerCli, testClientContainer, "/tmp/flint", "d")).
 				ToNot(HaveOccurred(), "after run cli ssh - tmp dir exists at client container")
-
+		
 			Expect(directoryAtContainerNotExistOrEmpty(dockerCli, testClientContainer, "/tmp/flint")).To(BeTrue(),
 				"/tmp/flint is empty  after closing cli")
 		})
-
-		//It("Cli ssh can run, write through ssh, and remove tmp files, [-t XXX -p YYY]", func() {
-		//	Expect(directoryAtContainerNotExistOrEmpty(dockerCli, testClientContainer, "/tmp/flint")).To(BeTrue(),
-		//		"/tmp/flint files doesn't exist before start")
-		//
-		//	// TODO Redo after design CLI
-		//	runningCliCmd := fmt.Sprintf("/opt/cli/bin/cli  ssh -t %s -p %s\n", tenant.Identifier, project.Identifier)
-		//	sshCmd := fmt.Sprintf("ssh -oStrictHostKeyChecking=accept-new %s.%s", project.Identifier, testServerIdentifier)
-		//	testFilePath := fmt.Sprintf("/home/%s/test2.txt", user.Identifier)
-		//	touchCommand := "touch " + testFilePath
-		//	fmt.Printf("\n%s\n", runningCliCmd)
-		//	fmt.Printf("\n%s\n", sshCmd)
-		//	fmt.Printf("\n%s\n", touchCommand)
-		//	output := executeCommandAtContainer(dockerCli, testClientContainer, []string{
-		//		"/bin/bash", "-c",
-		//		runningCliCmd,
-		//	},
-		//		[]string{
-		//			sshCmd,
-		//			touchCommand,
-		//			"exit", "exit",
-		//		})
-		//
-		//	writeLogToFile(output, "cli.log")
-		//
-		//	Expect(directoryAtContainerNotExistOrEmpty(dockerCli, testClientContainer, "/tmp/flint")).To(BeTrue(),
-		//		"/tmp/flint files doesn't exist after closing cli")
-		//
-		//	Expect(checkFileExistAtContainer(dockerCli, testServerContainer, testFilePath, "f")).
-		//		ToNot(HaveOccurred(), "after run cli ssh - test file is created at server")
-		//
-		//	Expect(checkFileExistAtContainer(dockerCli, testClientContainer, "/tmp/flint", "d")).
-		//		ToNot(HaveOccurred(), "after run cli ssh - tmp dir exists at client container")
-		//
-		//	Expect(directoryAtContainerNotExistOrEmpty(dockerCli, testClientContainer, "/tmp/flint")).To(BeTrue(),
-		//		"/tmp/flint is empty  after closing cli")
-		//})
-		//
-		//It("Cli ssh can run, write through ssh, and remove tmp files, [--all-tenants --all-projects ]", func() {
-		//	Expect(directoryAtContainerNotExistOrEmpty(dockerCli, testClientContainer, "/tmp/flint")).To(BeTrue(),
-		//		"/tmp/flint files doesn't exist before start")
-		//
-		//	// TODO Redo after design CLI
-		//	runningCliCmd := fmt.Sprintf("/opt/cli/bin/cli  ssh --all-tenants --all-projects\n")
-		//	sshCmd := fmt.Sprintf("ssh -oStrictHostKeyChecking=accept-new %s.%s", project.Identifier, testServerIdentifier)
-		//	testFilePath := fmt.Sprintf("/home/%s/test3.txt", user.Identifier)
-		//	touchCommand := "touch " + testFilePath
-		//	fmt.Printf("\n%s\n", runningCliCmd)
-		//	fmt.Printf("\n%s\n", sshCmd)
-		//	fmt.Printf("\n%s\n", touchCommand)
-		//	output := executeCommandAtContainer(dockerCli, testClientContainer, []string{
-		//		"/bin/bash", "-c",
-		//		runningCliCmd,
-		//	},
-		//		[]string{
-		//			sshCmd,
-		//			touchCommand,
-		//			"exit", "exit",
-		//		})
-		//
-		//	writeLogToFile(output, "cli.log")
-		//
-		//	Expect(directoryAtContainerNotExistOrEmpty(dockerCli, testClientContainer, "/tmp/flint")).To(BeTrue(),
-		//		"/tmp/flint files doesn't exist after closing cli")
-		//
-		//	Expect(checkFileExistAtContainer(dockerCli, testServerContainer, testFilePath, "f")).
-		//		ToNot(HaveOccurred(), "after run cli ssh - test file is created at server")
-		//
-		//	Expect(checkFileExistAtContainer(dockerCli, testClientContainer, "/tmp/flint", "d")).
-		//		ToNot(HaveOccurred(), "after run cli ssh - tmp dir exists at client container")
-		//
-		//	Expect(directoryAtContainerNotExistOrEmpty(dockerCli, testClientContainer, "/tmp/flint")).To(BeTrue(),
-		//		"/tmp/flint is empty  after closing cli")
-		//})
-		//
-		//It("Cli ssh can run, write through ssh, and remove tmp files, [--all-tenants -p XXX ]", func() {
-		//	Expect(directoryAtContainerNotExistOrEmpty(dockerCli, testClientContainer, "/tmp/flint")).To(BeTrue(),
-		//		"/tmp/flint files doesn't exist before start")
-		//
-		//	// TODO Redo after design CLI
-		//	runningCliCmd := fmt.Sprintf("/opt/cli/bin/cli  ssh --all-tenants -p %s\n", project.Identifier)
-		//	sshCmd := fmt.Sprintf("ssh -oStrictHostKeyChecking=accept-new %s.%s", project.Identifier, testServerIdentifier)
-		//	testFilePath := fmt.Sprintf("/home/%s/test4.txt", user.Identifier)
-		//	touchCommand := "touch " + testFilePath
-		//	fmt.Printf("\n%s\n", runningCliCmd)
-		//	fmt.Printf("\n%s\n", sshCmd)
-		//	fmt.Printf("\n%s\n", touchCommand)
-		//	output := executeCommandAtContainer(dockerCli, testClientContainer, []string{
-		//		"/bin/bash", "-c",
-		//		runningCliCmd,
-		//	},
-		//		[]string{
-		//			sshCmd,
-		//			touchCommand,
-		//			"exit", "exit",
-		//		})
-		//
-		//	writeLogToFile(output, "cli.log")
-		//
-		//	Expect(directoryAtContainerNotExistOrEmpty(dockerCli, testClientContainer, "/tmp/flint")).To(BeTrue(),
-		//		"/tmp/flint files doesn't exist after closing cli")
-		//
-		//	Expect(checkFileExistAtContainer(dockerCli, testServerContainer, testFilePath, "f")).
-		//		ToNot(HaveOccurred(), "after run cli ssh - test file is created at server")
-		//
-		//	Expect(checkFileExistAtContainer(dockerCli, testClientContainer, "/tmp/flint", "d")).
-		//		ToNot(HaveOccurred(), "after run cli ssh - tmp dir exists at client container")
-		//
-		//	Expect(directoryAtContainerNotExistOrEmpty(dockerCli, testClientContainer, "/tmp/flint")).To(BeTrue(),
-		//		"/tmp/flint is empty  after closing cli")
-		//})
+		
+		It("Cli ssh can run, write through ssh, and remove tmp files, [--all-tenants --all-projects ]", func() {
+			Expect(directoryAtContainerNotExistOrEmpty(dockerCli, testClientContainer, "/tmp/flint")).To(BeTrue(),
+				"/tmp/flint files doesn't exist before start")
+		
+			// TODO Redo after design CLI
+			runningCliCmd := fmt.Sprintf("/opt/cli/bin/cli  ssh --all-tenants --all-projects\n")
+			sshCmd := fmt.Sprintf("ssh -oStrictHostKeyChecking=accept-new %s.%s", project.Identifier, testServerIdentifier)
+			testFilePath := fmt.Sprintf("/home/%s/test3.txt", user.Identifier)
+			touchCommand := "touch " + testFilePath
+			fmt.Printf("\n%s\n", runningCliCmd)
+			fmt.Printf("\n%s\n", sshCmd)
+			fmt.Printf("\n%s\n", touchCommand)
+			output := executeCommandAtContainer(dockerCli, testClientContainer, []string{
+				"/bin/bash", "-c",
+				runningCliCmd,
+			},
+				[]string{
+					sshCmd,
+					touchCommand,
+					"exit", "exit",
+				})
+		
+			writeLogToFile(output, "cli.log")
+		
+			Expect(directoryAtContainerNotExistOrEmpty(dockerCli, testClientContainer, "/tmp/flint")).To(BeTrue(),
+				"/tmp/flint files doesn't exist after closing cli")
+		
+			Expect(checkFileExistAtContainer(dockerCli, testServerContainer, testFilePath, "f")).
+				ToNot(HaveOccurred(), "after run cli ssh - test file is created at server")
+		
+			Expect(checkFileExistAtContainer(dockerCli, testClientContainer, "/tmp/flint", "d")).
+				ToNot(HaveOccurred(), "after run cli ssh - tmp dir exists at client container")
+		
+			Expect(directoryAtContainerNotExistOrEmpty(dockerCli, testClientContainer, "/tmp/flint")).To(BeTrue(),
+				"/tmp/flint is empty  after closing cli")
+		})
+		
+		It("Cli ssh can run, write through ssh, and remove tmp files, [--all-tenants -p XXX ]", func() {
+			Expect(directoryAtContainerNotExistOrEmpty(dockerCli, testClientContainer, "/tmp/flint")).To(BeTrue(),
+				"/tmp/flint files doesn't exist before start")
+		
+			// TODO Redo after design CLI
+			runningCliCmd := fmt.Sprintf("/opt/cli/bin/cli  ssh --all-tenants -p %s\n", project.Identifier)
+			sshCmd := fmt.Sprintf("ssh -oStrictHostKeyChecking=accept-new %s.%s", project.Identifier, testServerIdentifier)
+			testFilePath := fmt.Sprintf("/home/%s/test4.txt", user.Identifier)
+			touchCommand := "touch " + testFilePath
+			fmt.Printf("\n%s\n", runningCliCmd)
+			fmt.Printf("\n%s\n", sshCmd)
+			fmt.Printf("\n%s\n", touchCommand)
+			output := executeCommandAtContainer(dockerCli, testClientContainer, []string{
+				"/bin/bash", "-c",
+				runningCliCmd,
+			},
+				[]string{
+					sshCmd,
+					touchCommand,
+					"exit", "exit",
+				})
+		
+			writeLogToFile(output, "cli.log")
+		
+			Expect(directoryAtContainerNotExistOrEmpty(dockerCli, testClientContainer, "/tmp/flint")).To(BeTrue(),
+				"/tmp/flint files doesn't exist after closing cli")
+		
+			Expect(checkFileExistAtContainer(dockerCli, testServerContainer, testFilePath, "f")).
+				ToNot(HaveOccurred(), "after run cli ssh - test file is created at server")
+		
+			Expect(checkFileExistAtContainer(dockerCli, testClientContainer, "/tmp/flint", "d")).
+				ToNot(HaveOccurred(), "after run cli ssh - tmp dir exists at client container")
+		
+			Expect(directoryAtContainerNotExistOrEmpty(dockerCli, testClientContainer, "/tmp/flint")).To(BeTrue(),
+				"/tmp/flint is empty  after closing cli")
+		})
 	})
 })
 
