// Main workflow of the flant_gitops.
// Check is new commit signed by specific amount of PGP
// collect vaults with tokens
// run k8s job
// check statuses

// The base of workflow consistency:
// 1) new commit should go through last_started_commit -> {task for commit at task_manager} -> last_pushed_to_k8s_commit -> last_k8s_finished_commit
// 2) changes last_started_commit -> last_pushed_to_k8s_commit -> last_k8s_finished_commit are written only in main goroutine
// 3) action of created by commit task should finish as succeeded or failed
// 4) job at kube should be eventually terminated (by success/failed/timed out)
// trick: only one place to write data to storage

// Conditions for became new record of last_started_commit:
// 1) last_started_commit = last_pushed_to_k8s_commit = last_k8s_finished_commit
// 2) new  suitable commit at git

// Conditions for change last_pushed_to_k8s_commit:
// A) Normal task finish
// A1) task for last_started_commit is finished with any status (SUCCEEDED/FAILED/CANCELED)
// A2) kube has job with name last_started_commit
// B) Abnormal task finish
// B1) task for last_started_commit is finished with any status (SUCCEEDED/FAILED/CANCELED)
// B2) kube doesn't have job with name last_started_commit

// Conditions for change  last_k8s_finished_commit:
// A) Normal flow
// A1) Kube has finished job with name last_pushed_to_k8s_commit
// B) Abnormal flow
// B1) Kube doesn't have job with name last_pushed_to_k8s_commit and has finished task for commit last_pushed_to_k8s_commit

// Corner cases:
// 1) No task for last_started_commit (it can happen if vault was downed until task_manager returns uuid of placed task, or periodic function was late to store)
// 2) ?

// Deal with corner case: retry create task and finish periodic function
// If it will be dublicate, it is just fail on attempts to place job with the same name at kube

package flant_gitops

import (
	"context"
	"errors"
	"fmt"
	"time"

	"github.com/cenkalti/backoff"
	"github.com/hashicorp/vault/sdk/logical"
	trdl_task_manager "github.com/werf/vault-plugin-secrets-trdl/pkg/tasks_manager"

	"github.com/flant/negentropy/vault-plugins/flant_gitops/pkg/git_repository"
	"github.com/flant/negentropy/vault-plugins/flant_gitops/pkg/kube"
	"github.com/flant/negentropy/vault-plugins/flant_gitops/pkg/task_manager"
	"github.com/flant/negentropy/vault-plugins/flant_gitops/pkg/util"
	"github.com/flant/negentropy/vault-plugins/flant_gitops/pkg/vault"
	sharedio "github.com/flant/negentropy/vault-plugins/shared/io"
)

// for testability
var (
	systemClock                util.Clock = util.NewSystemClock()
	kubeServiceProvider                   = kube.NewKubeService
	taskManagerServiceProvider            = task_manager.Service
)

const (
	//  store commit which is taken into work, but
	storageKeyLastStartedCommit     = "last_started_commit"
	storageKeyLastPushedTok8sCommit = "last_pushed_to_k8s_commit"
	storageKeyLastK8sFinishedCommit = "last_k8s_finished_commit"
	lastPeriodicRunTimestampKey     = "last_periodic_run_timestamp"
)

func (b *backend) PeriodicTask(storage logical.Storage) error {
	ctx := context.Background()

	lastStartedCommit, lastPushedToK8sCommit, lastK8sFinishedCommit, err := collectSavedWorkingCommits(ctx, storage)
	if err != nil {
		return err
	}

	b.Logger().Info("got working commits hashes", "lastStartedCommit", lastStartedCommit,
		"lastPushedToK8sCommit", lastPushedToK8sCommit, "lastK8sFinishedCommit", lastK8sFinishedCommit)

	if lastStartedCommit != lastPushedToK8sCommit {
		// check conditions for change lastPushedTok8sCommit
		cornerCase, isLastPushedCommitChanged, err := b.updateLastPushedTok8sCommit(ctx, storage, lastStartedCommit)
		if err != nil {
			return err
		}
		if cornerCase || !isLastPushedCommitChanged { // corner case or still  lastStartedCommit != lastPushedToK8sCommit
			return nil
		}
		// update values
		_, lastPushedToK8sCommit, lastK8sFinishedCommit, err = collectSavedWorkingCommits(ctx, storage)
		if err != nil {
			return err
		}
	}

	err = b.updateK8sFinishedCommit(ctx, storage, lastPushedToK8sCommit, lastK8sFinishedCommit)
	if err != nil {
		return err
	}
	_, lastPushedToK8sCommit, lastK8sFinishedCommit, err = collectSavedWorkingCommits(ctx, storage)
	if err != nil {
		return err
	}

	if lastK8sFinishedCommit != lastPushedToK8sCommit {
		b.Logger().Info(fmt.Sprintf("commit %q is still not finished at k8s, skipping periodic function", lastPushedToK8sCommit))
		return nil
	}

	b.Logger().Info(fmt.Sprintf("commit %q is finished at k8s, continue periodic function...", lastPushedToK8sCommit))

	return b.processGit(ctx, storage, lastK8sFinishedCommit)
}

type (
	isCornerCase = bool
	isPushed     = bool
)

// updateLastPushedTok8sCommit check conditions for updating LastPushedTok8sCommit, returns isCornerCase and isPushed
func (b *backend) updateLastPushedTok8sCommit(ctx context.Context, storage logical.Storage, lastStartedCommit string) (isCornerCase, isPushed, error) {
<<<<<<< HEAD
	b.logTasks(ctx, storage, "before checking task for lastStartedCommit")
=======
>>>>>>> 558981d1
	exist, finished, err := taskManagerServiceProvider(storage, b.AccessVaultClientProvider).CheckTask(ctx, lastStartedCommit)
	if err != nil {
		return false, false, err
	}
	if !exist { // corner case: unexpected vault crash happens: recreate task for lastStartedCommit
		b.Logger().Warn(fmt.Sprintf("commit %q has no task, recreate tsk, and interrupt periodic function", lastStartedCommit))
		err = b.createTask(ctx, storage, lastStartedCommit)
		return true, false, err
	}
	if !finished {
		b.Logger().Info(fmt.Sprintf("commit %q is still not pushed to k8s, skipping periodic function", lastStartedCommit))
		return false, false, nil
	}
	// task is finished, no matter is job at k8s or not: change  last_pushed_to_k8s_commit
	b.Logger().Info(fmt.Sprintf("task run by commit %q is finished", lastStartedCommit))

	return false, true, storeLastPushedTok8sCommit(ctx, storage, lastStartedCommit)
}

func (b *backend) processGit(ctx context.Context, storage logical.Storage, lastPushedToK8sCommit string) error {
	config, err := git_repository.GetConfig(ctx, storage, b.Logger())
	if err != nil {
		return err
	}

	gitCheckintervalExceeded, err := checkExceedingInterval(ctx, storage, config.GitPollPeriod)
	if err != nil {
		return err
	}

	if !gitCheckintervalExceeded {
		b.Logger().Info("git poll interval not exceeded, finish periodic task")
		return nil
	}

	newTimeStamp := systemClock.Now()
	commitHash, err := git_repository.GitService(ctx, storage, b.Logger()).CheckForNewCommitFrom(lastPushedToK8sCommit)
	if err != nil {
		return fmt.Errorf("obtaining new commit: %w", err)
	}

	if commitHash == nil {
		b.Logger().Debug("No new commits: finish periodic task")
		return nil
	}
	b.Logger().Info("obtain", "commitHash", *commitHash)

	if err := storeLastStartedCommit(ctx, storage, *commitHash); err != nil {
		return err
	}

	err = b.createTask(ctx, storage, *commitHash)
	if err != nil {
		return err
	}

	return updateLastRunTimeStamp(ctx, storage, newTimeStamp)
}

// createTask creates task and store gotten task_uuid
func (b *backend) createTask(ctx context.Context, storage logical.Storage, commitHash string) error {
	taskUUID, err := b.TasksManager.RunTask(ctx, storage, func(ctx context.Context, storage logical.Storage) error {
		return b.processCommit(ctx, storage, commitHash)
	})
	if errors.Is(err, trdl_task_manager.ErrBusy) {
		b.Logger().Warn(fmt.Sprintf("unable to add queue manager task: %s", err.Error()))
		return nil
	}
	if err != nil {
		return fmt.Errorf("unable to add queue manager task: %w", err)
	}

	b.Logger().Debug(fmt.Sprintf("Added new task with uuid %q for commitHash: %q", taskUUID, commitHash))
<<<<<<< HEAD
	// todo remove it
	b.logTasks(ctx, storage, "before creating tasks")
	err = taskManagerServiceProvider(storage, b.AccessVaultClientProvider).SaveTask(ctx, taskUUID, commitHash)
	b.logTasks(ctx, storage, "after creating tasks")
	return err
=======
	return taskManagerServiceProvider(storage, b.AccessVaultClientProvider).SaveTask(ctx, taskUUID, commitHash)
>>>>>>> 558981d1
}

// checkStatusPushedTok8sCommit checks is pushed commit finished at k8s and returns last finished at k8s commit
func (b *backend) updateK8sFinishedCommit(ctx context.Context, storage logical.Storage, pushedToK8sCommit string, lastK8sFinishedCommit string) error {
	if pushedToK8sCommit == lastK8sFinishedCommit {
		return nil
	}
	_, taskFinished, err := taskManagerServiceProvider(storage, b.AccessVaultClientProvider).CheckTask(ctx, pushedToK8sCommit)
	if err != nil {
		return err
	}

	kubeService, err := kubeServiceProvider(ctx, storage)
	if err != nil {
		return err
	}

	jobExist, jobFinished, err := kubeService.CheckJob(ctx, pushedToK8sCommit)
	if err != nil {
		return err
	}

	if (taskFinished && !jobExist) || jobFinished {
		return storeLastK8sFinishedCommit(ctx, storage, pushedToK8sCommit)
	}

	return nil
}

// collectSavedWorkingCommits gets, checks  and  returns : lastStartedCommit, lastPushedToK8sCommit, LastK8sFinishedCommit
// possible valid states: 1)  A, B, B  2) A, A, B 3) A, A, A
func collectSavedWorkingCommits(ctx context.Context, storage logical.Storage) (string, string, string, error) {
	lastStartedCommit, err := util.GetString(ctx, storage, storageKeyLastStartedCommit)
	if err != nil {
		return "", "", "", err
	}
	lastPushedToK8sCommit, err := util.GetString(ctx, storage, storageKeyLastPushedTok8sCommit)
	if err != nil {
		return "", "", "", err
	}
	LastK8sFinishedCommit, err := util.GetString(ctx, storage, storageKeyLastK8sFinishedCommit)
	if err != nil {
		return "", "", "", err
<<<<<<< HEAD
	}
	// checks
	if !(lastPushedToK8sCommit == LastK8sFinishedCommit || lastStartedCommit == lastPushedToK8sCommit) {
		return "", "", "", fmt.Errorf("read wrong combination of working commits: %q, %q, %q",
			lastStartedCommit, lastPushedToK8sCommit, LastK8sFinishedCommit)
	}
=======
	}
	// checks
	if !(lastPushedToK8sCommit == LastK8sFinishedCommit || lastStartedCommit == lastPushedToK8sCommit) {
		return "", "", "", fmt.Errorf("read wrong combination of working commits: %q, %q, %q",
			lastStartedCommit, lastPushedToK8sCommit, LastK8sFinishedCommit)
	}
>>>>>>> 558981d1
	return lastStartedCommit, lastPushedToK8sCommit, LastK8sFinishedCommit, nil
}

// checkExceedingInterval returns true if more than interval were spent
func checkExceedingInterval(ctx context.Context, storage logical.Storage, interval time.Duration) (bool, error) {
	result := false
	lastRunTimestamp, err := util.GetInt64(ctx, storage, lastPeriodicRunTimestampKey)
	if err != nil {
		return false, err
<<<<<<< HEAD
	}
	t := systemClock.Now().Unix()
	fmt.Printf("%d\n", t)
	if systemClock.Since(time.Unix(lastRunTimestamp, 0)) > interval {
		result = true
	}
=======
	}
	if systemClock.Since(time.Unix(lastRunTimestamp, 0)) > interval {
		result = true
	}
>>>>>>> 558981d1
	return result, nil
}

func updateLastRunTimeStamp(ctx context.Context, storage logical.Storage, timeStamp time.Time) error {
	return util.PutInt64(ctx, storage, lastPeriodicRunTimestampKey, timeStamp.Unix())
}

// processCommit aim action with retries
func (b *backend) processCommit(ctx context.Context, storage logical.Storage, hashCommit string) error {
	// there are retry inside BuildVaultsBase64Env
	apiClient, err := b.AccessVaultClientProvider.APIClient(storage)
	if err != nil {
		return err
	}
	vaultsEnvBase64Json, warnings, err := vault.BuildVaultsBase64Env(ctx, storage, apiClient)
	if len(warnings) > 0 {
		for _, w := range warnings {
			b.Logger().Warn(w)
		}
	}
	err = backoff.Retry(func() error {
		kubeService, err := kubeServiceProvider(ctx, storage)
		if err != nil {
			return err
		}
		return kubeService.RunJob(ctx, hashCommit, vaultsEnvBase64Json)
	}, sharedio.TwoMinutesBackoff())
	return err
}

func storeLastStartedCommit(ctx context.Context, storage logical.Storage, hashCommit string) error {
	return util.PutString(ctx, storage, storageKeyLastStartedCommit, hashCommit)
}

func storeLastPushedTok8sCommit(ctx context.Context, storage logical.Storage, hashCommit string) error {
	return util.PutString(ctx, storage, storageKeyLastPushedTok8sCommit, hashCommit)
}

func storeLastK8sFinishedCommit(ctx context.Context, storage logical.Storage, hashCommit string) error {
	return util.PutString(ctx, storage, storageKeyLastK8sFinishedCommit, hashCommit)
<<<<<<< HEAD
}

// TODO REMOVE IT
const storageKeyTasks = "commits_tasks"

func (b *backend) logTasks(ctx context.Context, storage logical.Storage, description string) {
	tasks, err := util.GetStringMap(ctx, storage, storageKeyTasks)
	if err != nil {
		b.Logger().Error(fmt.Sprintf("Getting tasks %q: %s", description, err.Error()))
	}
	b.Logger().Debug(fmt.Sprintf("Getting tasks %q: %#v", description, tasks))
=======
>>>>>>> 558981d1
}<|MERGE_RESOLUTION|>--- conflicted
+++ resolved
@@ -124,10 +124,6 @@
 
 // updateLastPushedTok8sCommit check conditions for updating LastPushedTok8sCommit, returns isCornerCase and isPushed
 func (b *backend) updateLastPushedTok8sCommit(ctx context.Context, storage logical.Storage, lastStartedCommit string) (isCornerCase, isPushed, error) {
-<<<<<<< HEAD
-	b.logTasks(ctx, storage, "before checking task for lastStartedCommit")
-=======
->>>>>>> 558981d1
 	exist, finished, err := taskManagerServiceProvider(storage, b.AccessVaultClientProvider).CheckTask(ctx, lastStartedCommit)
 	if err != nil {
 		return false, false, err
@@ -201,15 +197,7 @@
 	}
 
 	b.Logger().Debug(fmt.Sprintf("Added new task with uuid %q for commitHash: %q", taskUUID, commitHash))
-<<<<<<< HEAD
-	// todo remove it
-	b.logTasks(ctx, storage, "before creating tasks")
-	err = taskManagerServiceProvider(storage, b.AccessVaultClientProvider).SaveTask(ctx, taskUUID, commitHash)
-	b.logTasks(ctx, storage, "after creating tasks")
-	return err
-=======
 	return taskManagerServiceProvider(storage, b.AccessVaultClientProvider).SaveTask(ctx, taskUUID, commitHash)
->>>>>>> 558981d1
 }
 
 // checkStatusPushedTok8sCommit checks is pushed commit finished at k8s and returns last finished at k8s commit
@@ -253,21 +241,12 @@
 	LastK8sFinishedCommit, err := util.GetString(ctx, storage, storageKeyLastK8sFinishedCommit)
 	if err != nil {
 		return "", "", "", err
-<<<<<<< HEAD
 	}
 	// checks
 	if !(lastPushedToK8sCommit == LastK8sFinishedCommit || lastStartedCommit == lastPushedToK8sCommit) {
 		return "", "", "", fmt.Errorf("read wrong combination of working commits: %q, %q, %q",
 			lastStartedCommit, lastPushedToK8sCommit, LastK8sFinishedCommit)
 	}
-=======
-	}
-	// checks
-	if !(lastPushedToK8sCommit == LastK8sFinishedCommit || lastStartedCommit == lastPushedToK8sCommit) {
-		return "", "", "", fmt.Errorf("read wrong combination of working commits: %q, %q, %q",
-			lastStartedCommit, lastPushedToK8sCommit, LastK8sFinishedCommit)
-	}
->>>>>>> 558981d1
 	return lastStartedCommit, lastPushedToK8sCommit, LastK8sFinishedCommit, nil
 }
 
@@ -277,19 +256,10 @@
 	lastRunTimestamp, err := util.GetInt64(ctx, storage, lastPeriodicRunTimestampKey)
 	if err != nil {
 		return false, err
-<<<<<<< HEAD
-	}
-	t := systemClock.Now().Unix()
-	fmt.Printf("%d\n", t)
+	}
 	if systemClock.Since(time.Unix(lastRunTimestamp, 0)) > interval {
 		result = true
 	}
-=======
-	}
-	if systemClock.Since(time.Unix(lastRunTimestamp, 0)) > interval {
-		result = true
-	}
->>>>>>> 558981d1
 	return result, nil
 }
 
@@ -330,18 +300,4 @@
 
 func storeLastK8sFinishedCommit(ctx context.Context, storage logical.Storage, hashCommit string) error {
 	return util.PutString(ctx, storage, storageKeyLastK8sFinishedCommit, hashCommit)
-<<<<<<< HEAD
-}
-
-// TODO REMOVE IT
-const storageKeyTasks = "commits_tasks"
-
-func (b *backend) logTasks(ctx context.Context, storage logical.Storage, description string) {
-	tasks, err := util.GetStringMap(ctx, storage, storageKeyTasks)
-	if err != nil {
-		b.Logger().Error(fmt.Sprintf("Getting tasks %q: %s", description, err.Error()))
-	}
-	b.Logger().Debug(fmt.Sprintf("Getting tasks %q: %#v", description, tasks))
-=======
->>>>>>> 558981d1
 }