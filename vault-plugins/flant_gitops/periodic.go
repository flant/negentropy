--- conflicted
+++ resolved
@@ -88,11 +88,7 @@
 		if err != nil {
 			return err
 		}
-<<<<<<< HEAD
-		if cornerCase || isLastPushedCommitChanged {
-=======
 		if cornerCase || !isLastPushedCommitChanged { // corner case or still  lastStartedCommit != lastPushedToK8sCommit
->>>>>>> 68b2b6a9
 			return nil
 		}
 		// update values
