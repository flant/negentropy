package backend

import (
	"context"
	"fmt"
	"net/http"
	"time"

	"github.com/hashicorp/vault/sdk/framework"
	"github.com/hashicorp/vault/sdk/logical"

	"github.com/flant/negentropy/vault-plugins/flant_iam/model"
	"github.com/flant/negentropy/vault-plugins/flant_iam/usecase"
	"github.com/flant/negentropy/vault-plugins/flant_iam/uuid"
	"github.com/flant/negentropy/vault-plugins/shared/io"
	"github.com/flant/negentropy/vault-plugins/shared/jwt"
)

type userBackend struct {
	logical.Backend
	storage         *io.MemoryStore
	tokenController *jwt.Controller
}

func userPaths(b logical.Backend, tokenController *jwt.Controller, storage *io.MemoryStore) []*framework.Path {
	bb := &userBackend{
		Backend:         b,
		storage:         storage,
		tokenController: tokenController,
	}
	return bb.paths()
}

func (b userBackend) paths() []*framework.Path {
	return []*framework.Path{
		// Creation
		{
			Pattern: "tenant/" + uuid.Pattern("tenant_uuid") + "/user",
			Fields: map[string]*framework.FieldSchema{

				"tenant_uuid": {
					Type:        framework.TypeNameString,
					Description: "ID of a tenant",
					Required:    true,
				},
				"identifier": {
					Type:        framework.TypeNameString,
					Description: "Identifier for humans and machines",
					Required:    true,
				},
				"first_name": {
					Type:        framework.TypeString,
					Description: "first_name",
					Required:    true,
				},
				"last_name": {
					Type:        framework.TypeString,
					Description: "last_name",
					Required:    true,
				},
				"display_name": {
					Type:        framework.TypeString,
					Description: "display_name",
					Required:    true,
				},
				"email": {
					Type:        framework.TypeString,
					Description: "email",
					Required:    true,
				},
				"additional_emails": {
					Type:        framework.TypeStringSlice,
					Description: "additional_emails",
					Required:    true,
				},
				"mobile_phone": {
					Type:        framework.TypeString,
					Description: "mobile_phone",
					Required:    true,
				},
				"additional_phones": {
					Type:        framework.TypeStringSlice,
					Description: "additional_phones",
					Required:    true,
				},
			},
			Operations: map[logical.Operation]framework.OperationHandler{
				logical.CreateOperation: &framework.PathOperation{
					Callback: b.handleCreate(false),
					Summary:  "Create user.",
				},
				logical.UpdateOperation: &framework.PathOperation{
					Callback: b.handleCreate(false),
					Summary:  "Create user.",
				},
			},
		},
		// Creation with known uuid in advance
		{
			Pattern: "tenant/" + uuid.Pattern("tenant_uuid") + "/user/privileged",
			Fields: map[string]*framework.FieldSchema{
				"uuid": {
					Type:        framework.TypeNameString,
					Description: "ID of a user",
					Required:    true,
				},
				"tenant_uuid": {
					Type:        framework.TypeNameString,
					Description: "ID of a tenant",
					Required:    true,
				},
				"identifier": {
					Type:        framework.TypeNameString,
					Description: "Identifier for humans and machines",
					Required:    true,
				},
				"first_name": {
					Type:        framework.TypeString,
					Description: "first_name",
					Required:    true,
				},
				"last_name": {
					Type:        framework.TypeString,
					Description: "last_name",
					Required:    true,
				},
				"display_name": {
					Type:        framework.TypeString,
					Description: "display_name",
					Required:    true,
				},
				"email": {
					Type:        framework.TypeString,
					Description: "email",
					Required:    true,
				},
				"additional_emails": {
					Type:        framework.TypeStringSlice,
					Description: "additional_emails",
					Required:    true,
				},
				"mobile_phone": {
					Type:        framework.TypeString,
					Description: "mobile_phone",
					Required:    true,
				},
				"additional_phones": {
					Type:        framework.TypeStringSlice,
					Description: "additional_phones",
					Required:    true,
				},
			},
			Operations: map[logical.Operation]framework.OperationHandler{
				logical.CreateOperation: &framework.PathOperation{
					Callback: b.handleCreate(true),
					Summary:  "Create user with preexistent ID.",
				},
				logical.UpdateOperation: &framework.PathOperation{
					Callback: b.handleCreate(true),
					Summary:  "Create user with preexistent ID.",
				},
			},
		},
		// List
		{
			Pattern: "tenant/" + uuid.Pattern("tenant_uuid") + "/user/?",
			Fields: map[string]*framework.FieldSchema{
				"tenant_uuid": {
					Type:        framework.TypeNameString,
					Description: "ID of a tenant",
					Required:    true,
				},
				"show_archived": {
					Type:        framework.TypeBool,
					Description: "Option to list archived users",
					Required:    false,
				},
			},
			Operations: map[logical.Operation]framework.OperationHandler{
				logical.ReadOperation: &framework.PathOperation{
					Callback: b.handleList(),
					Summary:  "Lists all users IDs.",
				},
			},
		},
		// Read, update, delete by uuid
		{

			Pattern: "tenant/" + uuid.Pattern("tenant_uuid") + "/user/" + uuid.Pattern("uuid") + "$",
			Fields: map[string]*framework.FieldSchema{
				"uuid": {
					Type:        framework.TypeNameString,
					Description: "ID of a user",
					Required:    true,
				},
				"tenant_uuid": {
					Type:        framework.TypeNameString,
					Description: "ID of a tenant",
					Required:    true,
				},
				"resource_version": {
					Type:        framework.TypeString,
					Description: "Resource version",
					Required:    true,
				},
				"identifier": {
					Type:        framework.TypeNameString,
					Description: "Identifier for humans and machines",
					Required:    true,
				},
				"first_name": {
					Type:        framework.TypeString,
					Description: "first_name",
					Required:    true,
				},
				"last_name": {
					Type:        framework.TypeString,
					Description: "last_name",
					Required:    true,
				},
				"display_name": {
					Type:        framework.TypeString,
					Description: "display_name",
					Required:    true,
				},
				"email": {
					Type:        framework.TypeString,
					Description: "email",
					Required:    true,
				},
				"additional_emails": {
					Type:        framework.TypeStringSlice,
					Description: "additional_emails",
					Required:    true,
				},
				"mobile_phone": {
					Type:        framework.TypeString,
					Description: "mobile_phone",
					Required:    true,
				},
				"additional_phones": {
					Type:        framework.TypeStringSlice,
					Description: "additional_phones",
					Required:    true,
				},
			},
			ExistenceCheck: b.handleExistence(),
			Operations: map[logical.Operation]framework.OperationHandler{
				logical.UpdateOperation: &framework.PathOperation{
					Callback: b.handleUpdate(),
					Summary:  "Update the user by ID",
				},
				logical.ReadOperation: &framework.PathOperation{
					Callback: b.handleRead(),
					Summary:  "Retrieve the user by ID",
				},
				logical.DeleteOperation: &framework.PathOperation{
					Callback: b.handleDelete(),
					Summary:  "Deletes the user by ID",
				},
			},
		},
		// Restore
		{
			Pattern: "tenant/" + uuid.Pattern("tenant_uuid") + "/user/" + uuid.Pattern("uuid") + "/restore" + "$",
			Fields: map[string]*framework.FieldSchema{
				"uuid": {
					Type:        framework.TypeNameString,
					Description: "ID of a user",
					Required:    true,
				},
				"tenant_uuid": {
					Type:        framework.TypeNameString,
					Description: "ID of a tenant",
					Required:    true,
				},
			},
			ExistenceCheck: b.handleExistence(),
			Operations: map[logical.Operation]framework.OperationHandler{
				logical.UpdateOperation: &framework.PathOperation{
					Callback: b.handleRestore(),
					Summary:  "Restore the user by ID.",
				},
			},
		},
		// Multipass creation
		{
			Pattern: "tenant/" + uuid.Pattern("tenant_uuid") + "/user/" + uuid.Pattern("owner_uuid") + "/multipass",
			Fields: map[string]*framework.FieldSchema{
				"tenant_uuid": {
					Type:        framework.TypeNameString,
					Description: "ID of a tenant",
					Required:    true,
				},
				"owner_uuid": {
					Type:        framework.TypeNameString,
					Description: "ID of the tenant user",
					Required:    true,
				},
				"ttl": {
					Type:        framework.TypeInt,
					Description: "TTL in seconds",
					Required:    true,
				},
				"max_ttl": {
					Type:        framework.TypeInt,
					Description: "Max TTL in seconds",
					Required:    true,
				},
				"description": {
					Type:        framework.TypeString,
					Description: "The purpose of issuing",
					Required:    true,
				},
				"allowed_cidrs": {
					Type:        framework.TypeCommaStringSlice,
					Description: "Allowed CIDRs to use the multipass from",
					Required:    true,
				},
				"allowed_roles": {
					Type:        framework.TypeCommaStringSlice,
					Description: "Allowed roles to use the multipass with",
					Required:    true,
				},
			},
			ExistenceCheck: neverExisting,
			Operations: map[logical.Operation]framework.OperationHandler{
				logical.CreateOperation: &framework.PathOperation{
					Callback: b.handleMultipassCreate(),
					Summary:  "Create user multipass.",
				},
			},
		},
		// Multipass read or delete
		{
			Pattern: "tenant/" + uuid.Pattern("tenant_uuid") + "/user/" + uuid.Pattern("owner_uuid") + "/multipass/" + uuid.Pattern("uuid"),
			Fields: map[string]*framework.FieldSchema{

				"tenant_uuid": {
					Type:        framework.TypeNameString,
					Description: "ID of a tenant",
					Required:    true,
				},
				"owner_uuid": {
					Type:        framework.TypeNameString,
					Description: "ID of the tenant user",
					Required:    true,
				},
				"uuid": {
					Type:        framework.TypeNameString,
					Description: "ID of a multipass",
					Required:    true,
				},
			},
			Operations: map[logical.Operation]framework.OperationHandler{
				logical.ReadOperation: &framework.PathOperation{
					Callback: b.handleMultipassRead(),
					Summary:  "Get multipass by ID",
				},
				logical.DeleteOperation: &framework.PathOperation{
					Callback: b.handleMultipassDelete(),
					Summary:  "Delete multipass by ID",
				},
			},
		},
		// Multipass list
		{
			Pattern: "tenant/" + uuid.Pattern("tenant_uuid") + "/user/" + uuid.Pattern("owner_uuid") + "/multipass/?",
			Fields: map[string]*framework.FieldSchema{
				"tenant_uuid": {
					Type:        framework.TypeNameString,
					Description: "ID of a tenant",
					Required:    true,
				},
				"owner_uuid": {
					Type:        framework.TypeNameString,
					Description: "ID of the tenant user",
					Required:    true,
				},
				"show_archived": {
					Type:        framework.TypeBool,
					Description: "Option to list archived user multipass",
					Required:    false,
				},
			},
			Operations: map[logical.Operation]framework.OperationHandler{
				logical.ReadOperation: &framework.PathOperation{
					Callback: b.handleMultipassList(),
					Summary:  "List multipass IDs",
				},
			},
		},
	}
}

// neverExisting  is a useful existence check handler to always trigger create operation
func neverExisting(context.Context, *logical.Request, *framework.FieldData) (bool, error) {
	return false, nil
}

func (b *userBackend) handleExistence() framework.ExistenceFunc {
	return func(ctx context.Context, req *logical.Request, data *framework.FieldData) (bool, error) {
		id := data.Get("uuid").(string)
		tenantID := data.Get(model.TenantForeignPK).(string)
		b.Logger().Debug("checking user existence", "path", req.Path, "id", id, "op", req.Operation)

		if !uuid.IsValid(id) {
			return false, fmt.Errorf("id must be valid UUIDv4")
		}

		tx := b.storage.Txn(false)

		obj, err := usecase.Users(tx, tenantID).GetByID(id)
		if err != nil {
			return false, err
		}
		exists := obj != nil && obj.TenantUUID == tenantID
		return exists, nil
	}
}

func (b *userBackend) handleCreate(expectID bool) framework.OperationFunc {
	return func(ctx context.Context, req *logical.Request, data *framework.FieldData) (*logical.Response, error) {
		b.Logger().Debug("create user", "path", req.Path)
		id := getCreationID(expectID, data)
		tenantID := data.Get(model.TenantForeignPK).(string)
		user := &model.User{
			UUID:             id,
			TenantUUID:       tenantID,
			Identifier:       data.Get("identifier").(string),
			FirstName:        data.Get("first_name").(string),
			LastName:         data.Get("last_name").(string),
			DisplayName:      data.Get("display_name").(string),
			Email:            data.Get("email").(string),
			AdditionalEmails: data.Get("additional_emails").([]string),
			MobilePhone:      data.Get("mobile_phone").(string),
			AdditionalPhones: data.Get("additional_phones").([]string),
			Origin:           model.OriginIAM,
		}

		tx := b.storage.Txn(true)
		defer tx.Abort()

		if err := usecase.Users(tx, tenantID).Create(user); err != nil {
			msg := "cannot create user"
			b.Logger().Debug(msg, "err", err.Error())
			return logical.ErrorResponse(msg), nil
		}
		if err := commit(tx, b.Logger()); err != nil {
			return nil, err
		}

		resp := &logical.Response{Data: map[string]interface{}{"user": user}}
		return logical.RespondWithStatusCode(resp, req, http.StatusCreated)
	}
}

func (b *userBackend) handleUpdate() framework.OperationFunc {
	return func(ctx context.Context, req *logical.Request, data *framework.FieldData) (*logical.Response, error) {
		b.Logger().Debug("update user", "path", req.Path)
		id := data.Get("uuid").(string)
		tenantID := data.Get(model.TenantForeignPK).(string)
		tx := b.storage.Txn(true)
		defer tx.Abort()

		user := &model.User{
			UUID:             id,
			TenantUUID:       tenantID,
			Version:          data.Get("resource_version").(string),
			Identifier:       data.Get("identifier").(string),
			FirstName:        data.Get("first_name").(string),
			LastName:         data.Get("last_name").(string),
			DisplayName:      data.Get("display_name").(string),
			Email:            data.Get("email").(string),
			AdditionalEmails: data.Get("additional_emails").([]string),
			MobilePhone:      data.Get("mobile_phone").(string),
			AdditionalPhones: data.Get("additional_phones").([]string),
			Origin:           model.OriginIAM,
		}

		err := usecase.Users(tx, tenantID).Update(user)
		if err != nil {
			return responseErr(req, err)
		}
		if err := commit(tx, b.Logger()); err != nil {
			return nil, err
		}

		resp := &logical.Response{Data: map[string]interface{}{"user": user}}
		return logical.RespondWithStatusCode(resp, req, http.StatusOK)
	}
}

func (b *userBackend) handleDelete() framework.OperationFunc {
	return func(ctx context.Context, req *logical.Request, data *framework.FieldData) (*logical.Response, error) {
		b.Logger().Debug("delete user", "path", req.Path)
		id := data.Get("uuid").(string)
		tenantID := data.Get(model.TenantForeignPK).(string)

		tx := b.storage.Txn(true)
		defer tx.Abort()

		err := usecase.Users(tx, tenantID).Delete(model.OriginIAM, id)
		if err != nil {
			return responseErr(req, err)
		}
		if err := commit(tx, b.Logger()); err != nil {
			return nil, err
		}

		return logical.RespondWithStatusCode(nil, req, http.StatusNoContent)
	}
}

func (b *userBackend) handleRead() framework.OperationFunc {
	return func(ctx context.Context, req *logical.Request, data *framework.FieldData) (*logical.Response, error) {
		b.Logger().Debug("read user", "path", req.Path)
		id := data.Get("uuid").(string)
		tenantID := data.Get(model.TenantForeignPK).(string)

		tx := b.storage.Txn(false)

		user, err := usecase.Users(tx, tenantID).GetByID(id)
		if err != nil {
			return responseErr(req, err)
		}

		resp := &logical.Response{Data: map[string]interface{}{"user": user}}
		return logical.RespondWithStatusCode(resp, req, http.StatusOK)
	}
}

func (b *userBackend) handleList() framework.OperationFunc {
	return func(ctx context.Context, req *logical.Request, data *framework.FieldData) (*logical.Response, error) {
		b.Logger().Debug("list users", "path", req.Path)
		var showArchived bool
		rawShowArchived, ok := data.GetOk("show_archived")
		if ok {
			showArchived = rawShowArchived.(bool)
		}
		tenantID := data.Get(model.TenantForeignPK).(string)

		tx := b.storage.Txn(false)

		users, err := usecase.Users(tx, tenantID).List(showArchived)
		if err != nil {
			return nil, err
		}

		resp := &logical.Response{
			Data: map[string]interface{}{
				"users": users,
			},
		}
		return resp, nil
	}
}

func (b *userBackend) handleRestore() framework.OperationFunc {
	return func(ctx context.Context, req *logical.Request, data *framework.FieldData) (*logical.Response, error) {
		b.Logger().Debug("restore user", "path", req.Path)
		tx := b.storage.Txn(true)
		defer tx.Abort()

		id := data.Get("uuid").(string)
		tenantID := data.Get(model.TenantForeignPK).(string)

		user, err := usecase.Users(tx, tenantID).Restore(id)
		if err != nil {
			return responseErr(req, err)
		}

		if err := commit(tx, b.Logger()); err != nil {
			return nil, err
		}

		resp := &logical.Response{Data: map[string]interface{}{
			"user": user,
		}}
		return logical.RespondWithStatusCode(resp, req, http.StatusOK)
	}
}

func (b *userBackend) handleMultipassCreate() framework.OperationFunc {
	return func(ctx context.Context, req *logical.Request, data *framework.FieldData) (*logical.Response, error) {
<<<<<<< HEAD
		b.Logger().Debug("create user multipass", "path", req.Path)
=======
		tx := b.storage.Txn(true)
		defer tx.Abort()

>>>>>>> ad7885bc
		// Check that the feature is available
		if err := isJwtEnabled(tx, b.tokenController); err != nil {
			return responseErr(req, err)
		}

		var (
			tid = data.Get("tenant_uuid").(string)
			uid = data.Get("owner_uuid").(string)

			ttl         = time.Duration(data.Get("ttl").(int)) * time.Second
			maxTTL      = time.Duration(data.Get("max_ttl").(int)) * time.Second
			cidrs       = data.Get("allowed_cidrs").([]string)
			roles       = data.Get("allowed_roles").([]string)
			description = data.Get("description").(string)
		)

		issueFn := jwt.CreateIssueMultipassFunc(b.tokenController, tx)
		jwtString, multipass, err := usecase.
			UserMultipasses(tx, model.OriginIAM, tid, uid).
			CreateWithJWT(issueFn, ttl, maxTTL, cidrs, roles, description)
		if err != nil {
			return responseErr(req, err)
		}

		if err := commit(tx, b.Logger()); err != nil {
			return nil, err
		}

		resp := &logical.Response{Data: map[string]interface{}{
			"multipass": multipass,
			"token":     jwtString,
		}}
		return logical.RespondWithStatusCode(resp, req, http.StatusCreated)
	}
}

func (b *userBackend) handleMultipassDelete() framework.OperationFunc {
	return func(ctx context.Context, req *logical.Request, data *framework.FieldData) (*logical.Response, error) {
		b.Logger().Debug("delete user multipass", "path", req.Path)
		var (
			id  = data.Get("uuid").(string)
			tid = data.Get("tenant_uuid").(string)
			uid = data.Get("owner_uuid").(string)
		)

		tx := b.storage.Txn(true)
		defer tx.Abort()

		err := usecase.UserMultipasses(tx, model.OriginIAM, tid, uid).Delete(id)
		if err != nil {
			return responseErr(req, err)
		}

		if err := commit(tx, b.Logger()); err != nil {
			return nil, err
		}
		return nil, nil
	}
}

func (b *userBackend) handleMultipassRead() framework.OperationFunc {
	return func(ctx context.Context, req *logical.Request, data *framework.FieldData) (*logical.Response, error) {
		b.Logger().Debug("read user multipass", "path", req.Path)
		var (
			id  = data.Get("uuid").(string)
			tid = data.Get("tenant_uuid").(string)
			uid = data.Get("owner_uuid").(string)
		)
		tx := b.storage.Txn(false)

		mp, err := usecase.UserMultipasses(tx, model.OriginIAM, tid, uid).GetByID(id)
		if err != nil {
			return responseErr(req, err)
		}
		resp := &logical.Response{Data: map[string]interface{}{"multipass": model.OmitSensitive(mp)}}
		return logical.RespondWithStatusCode(resp, req, http.StatusOK)
	}
}

func (b *userBackend) handleMultipassList() framework.OperationFunc {
	return func(ctx context.Context, req *logical.Request, data *framework.FieldData) (*logical.Response, error) {
		b.Logger().Debug("list user multipasses", "path", req.Path)
		tid := data.Get("tenant_uuid").(string)
		uid := data.Get("owner_uuid").(string)
		var showArchived bool
		rawShowArchived, ok := data.GetOk("show_archived")
		if ok {
			showArchived = rawShowArchived.(bool)
		}

		tx := b.storage.Txn(false)

		multipasses, err := usecase.UserMultipasses(tx, model.OriginIAM, tid, uid).PublicList(showArchived)
		if err != nil {
			return responseErr(req, err)
		}

		resp := &logical.Response{
			Data: map[string]interface{}{
				"multipasses": multipasses,
			},
		}

		return resp, nil
	}
}<|MERGE_RESOLUTION|>--- conflicted
+++ resolved
@@ -583,13 +583,10 @@
 
 func (b *userBackend) handleMultipassCreate() framework.OperationFunc {
 	return func(ctx context.Context, req *logical.Request, data *framework.FieldData) (*logical.Response, error) {
-<<<<<<< HEAD
 		b.Logger().Debug("create user multipass", "path", req.Path)
-=======
 		tx := b.storage.Txn(true)
 		defer tx.Abort()
 
->>>>>>> ad7885bc
 		// Check that the feature is available
 		if err := isJwtEnabled(tx, b.tokenController); err != nil {
 			return responseErr(req, err)
