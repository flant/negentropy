package backend

import (
	"context"
	"fmt"
	"net/http"
	"time"

	"github.com/hashicorp/vault/sdk/framework"
	"github.com/hashicorp/vault/sdk/logical"

	"github.com/flant/negentropy/vault-plugins/flant_iam/model"
	"github.com/flant/negentropy/vault-plugins/flant_iam/usecase"
	"github.com/flant/negentropy/vault-plugins/flant_iam/uuid"
	"github.com/flant/negentropy/vault-plugins/shared/io"
	"github.com/flant/negentropy/vault-plugins/shared/jwt"
)

type userBackend struct {
	logical.Backend
	storage         *io.MemoryStore
	tokenController *jwt.Controller
}

func userPaths(b logical.Backend, tokenController *jwt.Controller, storage *io.MemoryStore) []*framework.Path {
	bb := &userBackend{
		Backend:         b,
		storage:         storage,
		tokenController: tokenController,
	}
	return bb.paths()
}

func (b userBackend) paths() []*framework.Path {
	return []*framework.Path{
		// Creation
		{
			Pattern: "tenant/" + uuid.Pattern("tenant_uuid") + "/user",
			Fields: map[string]*framework.FieldSchema{

				"tenant_uuid": {
					Type:        framework.TypeNameString,
					Description: "ID of a tenant",
					Required:    true,
				},
				"identifier": {
					Type:        framework.TypeNameString,
					Description: "Identifier for humans and machines",
					Required:    true,
				},
				"first_name": {
					Type:        framework.TypeString,
					Description: "first_name",
					Required:    true,
				},
				"last_name": {
					Type:        framework.TypeString,
					Description: "last_name",
					Required:    true,
				},
				"display_name": {
					Type:        framework.TypeString,
					Description: "display_name",
					Required:    true,
				},
				"email": {
					Type:        framework.TypeString,
					Description: "email",
					Required:    true,
				},
				"additional_emails": {
					Type:        framework.TypeStringSlice,
					Description: "additional_emails",
					Required:    true,
				},
				"mobile_phone": {
					Type:        framework.TypeString,
					Description: "mobile_phone",
					Required:    true,
				},
				"additional_phones": {
					Type:        framework.TypeStringSlice,
					Description: "additional_phones",
					Required:    true,
				},
			},
			Operations: map[logical.Operation]framework.OperationHandler{
				logical.CreateOperation: &framework.PathOperation{
					Callback: b.handleCreate(false),
					Summary:  "Create user.",
				},
				logical.UpdateOperation: &framework.PathOperation{
					Callback: b.handleCreate(false),
					Summary:  "Create user.",
				},
			},
		},
		// Creation with known uuid in advance
		{
			Pattern: "tenant/" + uuid.Pattern("tenant_uuid") + "/user/privileged",
			Fields: map[string]*framework.FieldSchema{
				"uuid": {
					Type:        framework.TypeNameString,
					Description: "ID of a user",
					Required:    true,
				},
				"tenant_uuid": {
					Type:        framework.TypeNameString,
					Description: "ID of a tenant",
					Required:    true,
				},
				"identifier": {
					Type:        framework.TypeNameString,
					Description: "Identifier for humans and machines",
					Required:    true,
				},
				"first_name": {
					Type:        framework.TypeString,
					Description: "first_name",
					Required:    true,
				},
				"last_name": {
					Type:        framework.TypeString,
					Description: "last_name",
					Required:    true,
				},
				"display_name": {
					Type:        framework.TypeString,
					Description: "display_name",
					Required:    true,
				},
				"email": {
					Type:        framework.TypeString,
					Description: "email",
					Required:    true,
				},
				"additional_emails": {
					Type:        framework.TypeStringSlice,
					Description: "additional_emails",
					Required:    true,
				},
				"mobile_phone": {
					Type:        framework.TypeString,
					Description: "mobile_phone",
					Required:    true,
				},
				"additional_phones": {
					Type:        framework.TypeStringSlice,
					Description: "additional_phones",
					Required:    true,
				},
			},
			Operations: map[logical.Operation]framework.OperationHandler{
				logical.CreateOperation: &framework.PathOperation{
					Callback: b.handleCreate(true),
					Summary:  "Create user with preexistent ID.",
				},
				logical.UpdateOperation: &framework.PathOperation{
					Callback: b.handleCreate(true),
					Summary:  "Create user with preexistent ID.",
				},
			},
		},
		// List
		{
			Pattern: "tenant/" + uuid.Pattern("tenant_uuid") + "/user/?",
			Fields: map[string]*framework.FieldSchema{
				"tenant_uuid": {
					Type:        framework.TypeNameString,
					Description: "ID of a tenant",
					Required:    true,
				},
				"show_archived": {
					Type:        framework.TypeBool,
					Description: "Option to list archived users",
					Required:    false,
				},
			},
			Operations: map[logical.Operation]framework.OperationHandler{
				logical.ReadOperation: &framework.PathOperation{
					Callback: b.handleList(),
					Summary:  "Lists all users IDs.",
				},
			},
		},
		// Read, update, delete by uuid
		{

			Pattern: "tenant/" + uuid.Pattern("tenant_uuid") + "/user/" + uuid.Pattern("uuid") + "$",
			Fields: map[string]*framework.FieldSchema{
				"uuid": {
					Type:        framework.TypeNameString,
					Description: "ID of a user",
					Required:    true,
				},
				"tenant_uuid": {
					Type:        framework.TypeNameString,
					Description: "ID of a tenant",
					Required:    true,
				},
				"resource_version": {
					Type:        framework.TypeString,
					Description: "Resource version",
					Required:    true,
				},
				"identifier": {
					Type:        framework.TypeNameString,
					Description: "Identifier for humans and machines",
					Required:    true,
				},
				"first_name": {
					Type:        framework.TypeString,
					Description: "first_name",
					Required:    true,
				},
				"last_name": {
					Type:        framework.TypeString,
					Description: "last_name",
					Required:    true,
				},
				"display_name": {
					Type:        framework.TypeString,
					Description: "display_name",
					Required:    true,
				},
				"email": {
					Type:        framework.TypeString,
					Description: "email",
					Required:    true,
				},
				"additional_emails": {
					Type:        framework.TypeStringSlice,
					Description: "additional_emails",
					Required:    true,
				},
				"mobile_phone": {
					Type:        framework.TypeString,
					Description: "mobile_phone",
					Required:    true,
				},
				"additional_phones": {
					Type:        framework.TypeStringSlice,
					Description: "additional_phones",
					Required:    true,
				},
			},
			ExistenceCheck: b.handleExistence(),
			Operations: map[logical.Operation]framework.OperationHandler{
				logical.UpdateOperation: &framework.PathOperation{
					Callback: b.handleUpdate(),
					Summary:  "Update the user by ID",
				},
				logical.ReadOperation: &framework.PathOperation{
					Callback: b.handleRead(),
					Summary:  "Retrieve the user by ID",
				},
				logical.DeleteOperation: &framework.PathOperation{
					Callback: b.handleDelete(),
					Summary:  "Deletes the user by ID",
				},
			},
		},
		// Restore
		{
			Pattern: "tenant/" + uuid.Pattern("tenant_uuid") + "/user/" + uuid.Pattern("uuid") + "/restore" + "$",
			Fields: map[string]*framework.FieldSchema{
				"uuid": {
					Type:        framework.TypeNameString,
					Description: "ID of a user",
					Required:    true,
				},
				"tenant_uuid": {
					Type:        framework.TypeNameString,
					Description: "ID of a tenant",
					Required:    true,
				},
			},
			ExistenceCheck: b.handleExistence(),
			Operations: map[logical.Operation]framework.OperationHandler{
				logical.UpdateOperation: &framework.PathOperation{
					Callback: b.handleRestore(),
					Summary:  "Restore the user by ID.",
				},
			},
		},
		// Multipass creation
		{
			Pattern: "tenant/" + uuid.Pattern("tenant_uuid") + "/user/" + uuid.Pattern("owner_uuid") + "/multipass",
			Fields: map[string]*framework.FieldSchema{
				"tenant_uuid": {
					Type:        framework.TypeNameString,
					Description: "ID of a tenant",
					Required:    true,
				},
				"owner_uuid": {
					Type:        framework.TypeNameString,
					Description: "ID of the tenant user",
					Required:    true,
				},
				"ttl": {
					Type:        framework.TypeInt,
					Description: "TTL in seconds",
					Required:    true,
				},
				"max_ttl": {
					Type:        framework.TypeInt,
					Description: "Max TTL in seconds",
					Required:    true,
				},
				"description": {
					Type:        framework.TypeString,
					Description: "The purpose of issuing",
					Required:    true,
				},
				"allowed_cidrs": {
					Type:        framework.TypeCommaStringSlice,
					Description: "Allowed CIDRs to use the multipass from",
					Required:    true,
				},
				"allowed_roles": {
					Type:        framework.TypeCommaStringSlice,
					Description: "Allowed roles to use the multipass with",
					Required:    true,
				},
			},
			ExistenceCheck: neverExisting,
			Operations: map[logical.Operation]framework.OperationHandler{
				logical.CreateOperation: &framework.PathOperation{
					Callback: b.handleMultipassCreate(),
					Summary:  "Create user multipass.",
				},
			},
		},
		// Multipass read or delete
		{
			Pattern: "tenant/" + uuid.Pattern("tenant_uuid") + "/user/" + uuid.Pattern("owner_uuid") + "/multipass/" + uuid.Pattern("uuid"),
			Fields: map[string]*framework.FieldSchema{

				"tenant_uuid": {
					Type:        framework.TypeNameString,
					Description: "ID of a tenant",
					Required:    true,
				},
				"owner_uuid": {
					Type:        framework.TypeNameString,
					Description: "ID of the tenant user",
					Required:    true,
				},
				"uuid": {
					Type:        framework.TypeNameString,
					Description: "ID of a multipass",
					Required:    true,
				},
			},
			Operations: map[logical.Operation]framework.OperationHandler{
				logical.ReadOperation: &framework.PathOperation{
					Callback: b.handleMultipassRead(),
					Summary:  "Get multipass by ID",
				},
				logical.DeleteOperation: &framework.PathOperation{
					Callback: b.handleMultipassDelete(),
					Summary:  "Delete multipass by ID",
				},
			},
		},
		// Multipass list
		{
			Pattern: "tenant/" + uuid.Pattern("tenant_uuid") + "/user/" + uuid.Pattern("owner_uuid") + "/multipass/?",
			Fields: map[string]*framework.FieldSchema{
				"tenant_uuid": {
					Type:        framework.TypeNameString,
					Description: "ID of a tenant",
					Required:    true,
				},
				"owner_uuid": {
					Type:        framework.TypeNameString,
					Description: "ID of the tenant user",
					Required:    true,
				},
				"show_archived": {
					Type:        framework.TypeBool,
					Description: "Option to list archived user multipass",
					Required:    false,
				},
			},
			Operations: map[logical.Operation]framework.OperationHandler{
				logical.ReadOperation: &framework.PathOperation{
					Callback: b.handleMultipassList(),
					Summary:  "List multipass IDs",
				},
			},
		},
	}
}

// neverExisting  is a useful existence check handler to always trigger create operation
func neverExisting(context.Context, *logical.Request, *framework.FieldData) (bool, error) {
	return false, nil
}

func (b *userBackend) handleExistence() framework.ExistenceFunc {
	return func(ctx context.Context, req *logical.Request, data *framework.FieldData) (bool, error) {
		id := data.Get("uuid").(string)
		tenantID := data.Get(model.TenantForeignPK).(string)
		b.Logger().Debug("checking user existence", "path", req.Path, "id", id, "op", req.Operation)

		if !uuid.IsValid(id) {
			return false, fmt.Errorf("id must be valid UUIDv4")
		}

		tx := b.storage.Txn(false)

		obj, err := usecase.Users(tx, tenantID).GetByID(id)
		if err != nil {
			return false, err
		}
		exists := obj != nil && obj.TenantUUID == tenantID
		return exists, nil
	}
}

func (b *userBackend) handleCreate(expectID bool) framework.OperationFunc {
	return func(ctx context.Context, req *logical.Request, data *framework.FieldData) (*logical.Response, error) {
		b.Logger().Debug("create user", "path", req.Path)
		id := getCreationID(expectID, data)
		tenantID := data.Get(model.TenantForeignPK).(string)
		user := &model.User{
			UUID:             id,
			TenantUUID:       tenantID,
			Identifier:       data.Get("identifier").(string),
			FirstName:        data.Get("first_name").(string),
			LastName:         data.Get("last_name").(string),
			DisplayName:      data.Get("display_name").(string),
			Email:            data.Get("email").(string),
			AdditionalEmails: data.Get("additional_emails").([]string),
			MobilePhone:      data.Get("mobile_phone").(string),
			AdditionalPhones: data.Get("additional_phones").([]string),
			Origin:           model.OriginIAM,
		}

		tx := b.storage.Txn(true)
		defer tx.Abort()

		if err := usecase.Users(tx, tenantID).Create(user); err != nil {
			msg := "cannot create user"
			b.Logger().Debug(msg, "err", err.Error())
			return logical.ErrorResponse(msg), nil
		}
		if err := commit(tx, b.Logger()); err != nil {
			return nil, err
		}

		resp := &logical.Response{Data: map[string]interface{}{"user": user}}
		return logical.RespondWithStatusCode(resp, req, http.StatusCreated)
	}
}

func (b *userBackend) handleUpdate() framework.OperationFunc {
	return func(ctx context.Context, req *logical.Request, data *framework.FieldData) (*logical.Response, error) {
		b.Logger().Debug("update user", "path", req.Path)
		id := data.Get("uuid").(string)
		tenantID := data.Get(model.TenantForeignPK).(string)
		tx := b.storage.Txn(true)
		defer tx.Abort()

		user := &model.User{
			UUID:             id,
			TenantUUID:       tenantID,
			Version:          data.Get("resource_version").(string),
			Identifier:       data.Get("identifier").(string),
			FirstName:        data.Get("first_name").(string),
			LastName:         data.Get("last_name").(string),
			DisplayName:      data.Get("display_name").(string),
			Email:            data.Get("email").(string),
			AdditionalEmails: data.Get("additional_emails").([]string),
			MobilePhone:      data.Get("mobile_phone").(string),
			AdditionalPhones: data.Get("additional_phones").([]string),
			Origin:           model.OriginIAM,
		}

		err := usecase.Users(tx, tenantID).Update(user)
		if err != nil {
			return responseErr(req, err)
		}
		if err := commit(tx, b.Logger()); err != nil {
			return nil, err
		}

		resp := &logical.Response{Data: map[string]interface{}{"user": user}}
		return logical.RespondWithStatusCode(resp, req, http.StatusOK)
	}
}

func (b *userBackend) handleDelete() framework.OperationFunc {
	return func(ctx context.Context, req *logical.Request, data *framework.FieldData) (*logical.Response, error) {
		b.Logger().Debug("delete user", "path", req.Path)
		id := data.Get("uuid").(string)
		tenantID := data.Get(model.TenantForeignPK).(string)

		tx := b.storage.Txn(true)
		defer tx.Abort()

		err := usecase.Users(tx, tenantID).Delete(model.OriginIAM, id)
		if err != nil {
			return responseErr(req, err)
		}
		if err := commit(tx, b.Logger()); err != nil {
			return nil, err
		}

		return logical.RespondWithStatusCode(nil, req, http.StatusNoContent)
	}
}

func (b *userBackend) handleRead() framework.OperationFunc {
	return func(ctx context.Context, req *logical.Request, data *framework.FieldData) (*logical.Response, error) {
		b.Logger().Debug("read user", "path", req.Path)
		id := data.Get("uuid").(string)
		tenantID := data.Get(model.TenantForeignPK).(string)

		tx := b.storage.Txn(false)

		user, err := usecase.Users(tx, tenantID).GetByID(id)
		if err != nil {
			return responseErr(req, err)
		}

		resp := &logical.Response{Data: map[string]interface{}{"user": user}}
		return logical.RespondWithStatusCode(resp, req, http.StatusOK)
	}
}

func (b *userBackend) handleList() framework.OperationFunc {
	return func(ctx context.Context, req *logical.Request, data *framework.FieldData) (*logical.Response, error) {
		b.Logger().Debug("list users", "path", req.Path)
		var showArchived bool
		rawShowArchived, ok := data.GetOk("show_archived")
		if ok {
			showArchived = rawShowArchived.(bool)
		}
		tenantID := data.Get(model.TenantForeignPK).(string)

		tx := b.storage.Txn(false)

		users, err := usecase.Users(tx, tenantID).List(showArchived)
		if err != nil {
			return nil, err
		}

		resp := &logical.Response{
			Data: map[string]interface{}{
				"users": users,
			},
		}
		return resp, nil
	}
}

func (b *userBackend) handleRestore() framework.OperationFunc {
	return func(ctx context.Context, req *logical.Request, data *framework.FieldData) (*logical.Response, error) {
		b.Logger().Debug("restore user", "path", req.Path)
		tx := b.storage.Txn(true)
		defer tx.Abort()

		id := data.Get("uuid").(string)
		tenantID := data.Get(model.TenantForeignPK).(string)

		user, err := usecase.Users(tx, tenantID).Restore(id)
		if err != nil {
			return responseErr(req, err)
		}

		if err := commit(tx, b.Logger()); err != nil {
			return nil, err
		}

		resp := &logical.Response{Data: map[string]interface{}{
			"user": user,
		}}
		return logical.RespondWithStatusCode(resp, req, http.StatusOK)
	}
}

func (b *userBackend) handleMultipassCreate() framework.OperationFunc {
	return func(ctx context.Context, req *logical.Request, data *framework.FieldData) (*logical.Response, error) {
		b.Logger().Debug("create user multipass", "path", req.Path)
<<<<<<< HEAD
=======
		tx := b.storage.Txn(true)
		defer tx.Abort()

>>>>>>> 86e2b390
		// Check that the feature is available
		if err := isJwtEnabled(tx, b.tokenController); err != nil {
			return responseErr(req, err)
		}

		var (
			tid = data.Get("tenant_uuid").(string)
			uid = data.Get("owner_uuid").(string)

			ttl         = time.Duration(data.Get("ttl").(int)) * time.Second
			maxTTL      = time.Duration(data.Get("max_ttl").(int)) * time.Second
			cidrs       = data.Get("allowed_cidrs").([]string)
			roles       = data.Get("allowed_roles").([]string)
			description = data.Get("description").(string)
		)

		issueFn := jwt.CreateIssueMultipassFunc(b.tokenController, tx)
		jwtString, multipass, err := usecase.
			UserMultipasses(tx, model.OriginIAM, tid, uid).
			CreateWithJWT(issueFn, ttl, maxTTL, cidrs, roles, description)
		if err != nil {
			return responseErr(req, err)
		}

		if err := commit(tx, b.Logger()); err != nil {
			return nil, err
		}

		resp := &logical.Response{Data: map[string]interface{}{
			"multipass": multipass,
			"token":     jwtString,
		}}
		return logical.RespondWithStatusCode(resp, req, http.StatusCreated)
	}
}

func (b *userBackend) handleMultipassDelete() framework.OperationFunc {
	return func(ctx context.Context, req *logical.Request, data *framework.FieldData) (*logical.Response, error) {
		b.Logger().Debug("delete user multipass", "path", req.Path)
		var (
			id  = data.Get("uuid").(string)
			tid = data.Get("tenant_uuid").(string)
			uid = data.Get("owner_uuid").(string)
		)

		tx := b.storage.Txn(true)
		defer tx.Abort()

		err := usecase.UserMultipasses(tx, model.OriginIAM, tid, uid).Delete(id)
		if err != nil {
			return responseErr(req, err)
		}

		if err := commit(tx, b.Logger()); err != nil {
			return nil, err
		}
		return nil, nil
	}
}

func (b *userBackend) handleMultipassRead() framework.OperationFunc {
	return func(ctx context.Context, req *logical.Request, data *framework.FieldData) (*logical.Response, error) {
		b.Logger().Debug("read user multipass", "path", req.Path)
		var (
			id  = data.Get("uuid").(string)
			tid = data.Get("tenant_uuid").(string)
			uid = data.Get("owner_uuid").(string)
		)
		tx := b.storage.Txn(false)

		mp, err := usecase.UserMultipasses(tx, model.OriginIAM, tid, uid).GetByID(id)
		if err != nil {
			return responseErr(req, err)
		}
		resp := &logical.Response{Data: map[string]interface{}{"multipass": model.OmitSensitive(mp)}}
		return logical.RespondWithStatusCode(resp, req, http.StatusOK)
	}
}

func (b *userBackend) handleMultipassList() framework.OperationFunc {
	return func(ctx context.Context, req *logical.Request, data *framework.FieldData) (*logical.Response, error) {
		b.Logger().Debug("list user multipasses", "path", req.Path)
		tid := data.Get("tenant_uuid").(string)
		uid := data.Get("owner_uuid").(string)
		var showArchived bool
		rawShowArchived, ok := data.GetOk("show_archived")
		if ok {
			showArchived = rawShowArchived.(bool)
		}

		tx := b.storage.Txn(false)

		multipasses, err := usecase.UserMultipasses(tx, model.OriginIAM, tid, uid).PublicList(showArchived)
		if err != nil {
			return responseErr(req, err)
		}

		resp := &logical.Response{
			Data: map[string]interface{}{
				"multipasses": multipasses,
			},
		}

		return resp, nil
	}
}<|MERGE_RESOLUTION|>--- conflicted
+++ resolved
@@ -584,12 +584,9 @@
 func (b *userBackend) handleMultipassCreate() framework.OperationFunc {
 	return func(ctx context.Context, req *logical.Request, data *framework.FieldData) (*logical.Response, error) {
 		b.Logger().Debug("create user multipass", "path", req.Path)
-<<<<<<< HEAD
-=======
 		tx := b.storage.Txn(true)
 		defer tx.Abort()
 
->>>>>>> 86e2b390
 		// Check that the feature is available
 		if err := isJwtEnabled(tx, b.tokenController); err != nil {
 			return responseErr(req, err)
