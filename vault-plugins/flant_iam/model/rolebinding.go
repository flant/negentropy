package model

import (
	"github.com/hashicorp/go-memdb"
	"github.com/hashicorp/vault/sdk/helper/jsonutil"

	"github.com/flant/negentropy/vault-plugins/shared/io"
)

const (
	RoleBindingType = "role_binding" // also, memdb schema name

)

type RoleBindingObjectType string

func RoleBindingSchema() *memdb.DBSchema {
	return &memdb.DBSchema{
		Tables: map[string]*memdb.TableSchema{
			RoleBindingType: {
				Name: RoleBindingType,
				Indexes: map[string]*memdb.IndexSchema{
					PK: {
						Name:   PK,
						Unique: true,
						Indexer: &memdb.UUIDFieldIndex{
							Field: "UUID",
						},
					},
					TenantForeignPK: {
						Name: TenantForeignPK,
						Indexer: &memdb.StringFieldIndex{
							Field:     "TenantUUID",
							Lowercase: true,
						},
					},
				},
			},
		},
	}
}

type RoleBinding struct {
<<<<<<< HEAD
	UUID       RoleBindingUUID `json:"uuid"` // PK
	TenantUUID TenantUUID      `json:"tenant_uuid"`
	Version    string          `json:"resource_version"`
=======
	UUID        RoleBindingUUID `json:"uuid"` // PK
	TenantUUID  TenantUUID      `json:"tenant_uuid"`
	Version     string          `json:"resource_version"`
	BuiltinType string          `json:"-"`
>>>>>>> f9a926b4

	ValidTill  int64 `json:"valid_till"`
	RequireMFA bool  `json:"require_mfa"`

	Users           []UserUUID           `json:"users"`
	Groups          []GroupUUID          `json:"groups"`
	ServiceAccounts []ServiceAccountUUID `json:"service_accounts"`
<<<<<<< HEAD
	AnyProject      bool                 `json:"any_project"`
	Projects        []ProjectUUID        `json:"projects"`
=======
>>>>>>> f9a926b4

	Roles []BoundRole `json:"-"`

	Origin ObjectOrigin `json:"origin"`

	Extensions map[ObjectOrigin]*Extension `json:"extensions"`
}

func (u *RoleBinding) ObjType() string {
	return RoleBindingType
}

func (u *RoleBinding) ObjId() string {
	return u.UUID
}

func (u RoleBinding) Marshal(includeSensitive bool) ([]byte, error) {
	obj := u
	if !includeSensitive {
		u := OmitSensitive(u).(RoleBinding)
		obj = u
	}
	return jsonutil.EncodeJSON(obj)
}

func (u *RoleBinding) Unmarshal(data []byte) error {
	err := jsonutil.DecodeJSON(data, u)
	return err
}

type BoundRole struct {
<<<<<<< HEAD
	Name    RoleName               `json:"name"`
	Version string                 `json:"resource_version"`
	Options map[string]interface{} `json:"options"`
}

=======
	Name       RoleName               `json:"name"`
	Version    string                 `json:"resource_version"`
	AnyProject bool                   `json:"any_project"`
	Projects   []ProjectUUID          `json:"projects"`
	Options    map[string]interface{} `json:"options"`
}

type MaterializedRole struct {
	Name    RoleName               `json:"name"`
	Options map[string]interface{} `json:"options"`
}

type MaterializedProjectRole struct {
	Project ProjectUUID `json:"project"`
	Name    RoleName    `json:"name"`
}

>>>>>>> f9a926b4
type RoleBindingRepository struct {
	db         *io.MemoryStoreTxn // called "db" not to provoke transaction semantics
	tenantRepo *TenantRepository
}

func NewRoleBindingRepository(tx *io.MemoryStoreTxn) *RoleBindingRepository {
	return &RoleBindingRepository{
		db:         tx,
		tenantRepo: NewTenantRepository(tx),
	}
}

func (r *RoleBindingRepository) save(roleBinding *RoleBinding) error {
	return r.db.Insert(RoleBindingType, roleBinding)
}

func (r *RoleBindingRepository) Create(roleBinding *RoleBinding) error {
	_, err := r.tenantRepo.GetByID(roleBinding.TenantUUID)
	if err != nil {
		return err
	}

	if roleBinding.Version != "" {
		return ErrBadVersion
	}
	if roleBinding.Origin == "" {
		return ErrBadOrigin
	}
	roleBinding.Version = NewResourceVersion()

	return r.save(roleBinding)
}

func (r *RoleBindingRepository) GetByID(id RoleBindingUUID) (*RoleBinding, error) {
	raw, err := r.db.First(RoleBindingType, PK, id)
	if err != nil {
		return nil, err
	}
	if raw == nil {
		return nil, ErrNotFound
	}
	roleBinding := raw.(*RoleBinding)
	return roleBinding, nil
}

func (r *RoleBindingRepository) Update(roleBinding *RoleBinding) error {
	stored, err := r.GetByID(roleBinding.UUID)
	if err != nil {
		return err
	}

	// Validate
	if stored.TenantUUID != roleBinding.TenantUUID {
		return ErrNotFound
	}
	if roleBinding.Origin != stored.Origin {
		return ErrBadOrigin
	}
	if stored.Version != roleBinding.Version {
		return ErrBadVersion
	}
	roleBinding.Version = NewResourceVersion()

	// Update
	return r.save(roleBinding)
}

func (r *RoleBindingRepository) delete(id RoleBindingUUID) error {
	roleBinding, err := r.GetByID(id)
	if err != nil {
		return err
	}

	return r.db.Delete(RoleBindingType, roleBinding)
}

func (r *RoleBindingRepository) Delete(origin ObjectOrigin, id RoleBindingUUID) error {
	roleBinding, err := r.GetByID(id)
	if err != nil {
		return err
	}
	if roleBinding.Origin != origin {
		return ErrBadOrigin
	}
	return r.delete(id)
}

func (r *RoleBindingRepository) List(tenantID TenantUUID) ([]RoleBindingUUID, error) {
	iter, err := r.db.Get(RoleBindingType, TenantForeignPK, tenantID)
	if err != nil {
		return nil, err
	}

	ids := []RoleBindingUUID{}
	for {
		raw := iter.Next()
		if raw == nil {
			break
		}
		u := raw.(*RoleBinding)
		ids = append(ids, u.UUID)
	}
	return ids, nil
}

func (r *RoleBindingRepository) DeleteByTenant(tenantUUID TenantUUID) error {
	_, err := r.db.DeleteAll(RoleBindingType, TenantForeignPK, tenantUUID)
	return err
}

func (r *RoleBindingRepository) SetExtension(ext *Extension) error {
	obj, err := r.GetByID(ext.OwnerUUID)
	if err != nil {
		return err
	}
	if obj.Extensions == nil {
		obj.Extensions = make(map[ObjectOrigin]*Extension)
	}
	obj.Extensions[ext.Origin] = ext
	return r.save(obj)
}

func (r *RoleBindingRepository) UnsetExtension(origin ObjectOrigin, uuid RoleBindingUUID) error {
	obj, err := r.GetByID(uuid)
	if err != nil {
		return err
	}
	if obj.Extensions == nil {
		return nil
	}
	delete(obj.Extensions, origin)
	return r.save(obj)
}<|MERGE_RESOLUTION|>--- conflicted
+++ resolved
@@ -41,16 +41,9 @@
 }
 
 type RoleBinding struct {
-<<<<<<< HEAD
 	UUID       RoleBindingUUID `json:"uuid"` // PK
 	TenantUUID TenantUUID      `json:"tenant_uuid"`
 	Version    string          `json:"resource_version"`
-=======
-	UUID        RoleBindingUUID `json:"uuid"` // PK
-	TenantUUID  TenantUUID      `json:"tenant_uuid"`
-	Version     string          `json:"resource_version"`
-	BuiltinType string          `json:"-"`
->>>>>>> f9a926b4
 
 	ValidTill  int64 `json:"valid_till"`
 	RequireMFA bool  `json:"require_mfa"`
@@ -58,11 +51,9 @@
 	Users           []UserUUID           `json:"users"`
 	Groups          []GroupUUID          `json:"groups"`
 	ServiceAccounts []ServiceAccountUUID `json:"service_accounts"`
-<<<<<<< HEAD
-	AnyProject      bool                 `json:"any_project"`
+
+  AnyProject      bool                 `json:"any_project"`
 	Projects        []ProjectUUID        `json:"projects"`
-=======
->>>>>>> f9a926b4
 
 	Roles []BoundRole `json:"-"`
 
@@ -94,31 +85,11 @@
 }
 
 type BoundRole struct {
-<<<<<<< HEAD
 	Name    RoleName               `json:"name"`
 	Version string                 `json:"resource_version"`
 	Options map[string]interface{} `json:"options"`
 }
 
-=======
-	Name       RoleName               `json:"name"`
-	Version    string                 `json:"resource_version"`
-	AnyProject bool                   `json:"any_project"`
-	Projects   []ProjectUUID          `json:"projects"`
-	Options    map[string]interface{} `json:"options"`
-}
-
-type MaterializedRole struct {
-	Name    RoleName               `json:"name"`
-	Options map[string]interface{} `json:"options"`
-}
-
-type MaterializedProjectRole struct {
-	Project ProjectUUID `json:"project"`
-	Name    RoleName    `json:"name"`
-}
-
->>>>>>> f9a926b4
 type RoleBindingRepository struct {
 	db         *io.MemoryStoreTxn // called "db" not to provoke transaction semantics
 	tenantRepo *TenantRepository
