--- conflicted
+++ resolved
@@ -10,17 +10,13 @@
 )
 
 const (
-<<<<<<< HEAD
 	RoleBindingType                        = "role_binding" // also, memdb schema name
+	RoleBindingForeignPK                   = "role_binding_uuid"
 	UserInTenantRoleBindingIndex           = "user_in_tenant_role_binding"
 	ServiceAccountInTenantRoleBindingIndex = "service_account_in_tenant_role_binding"
 	GroupInTenantRoleBindingIndex          = "group_in_tenant_role_binding"
 	ProjectInTenantRoleBindingIndex        = "project_in_tenant_role_binding"
 	RoleInTenantRoleBindingIndex           = "role_in_tenant_role_binding"
-=======
-	RoleBindingType      = "role_binding" // also, memdb schema name
-	RoleBindingForeignPK = "role_binding_uuid"
->>>>>>> 3bdf519b
 )
 
 type RoleBindingObjectType string
