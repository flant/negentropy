--- conflicted
+++ resolved
@@ -10,21 +10,16 @@
 )
 
 const (
-<<<<<<< HEAD
 	RoleType           = "role" // also, memdb schema name
-	RoleScopeIndex     = "RoleScopeIndex"
 	IncludedRolesIndex = "IncludedRolesIndex"
-=======
-	RoleType      = "role" // also, memdb schema name
-	RoleSopeIndex = "scope"
+	RoleScopeIndex     = "scope"
 )
 
 type RoleScope string
 
 const (
-	GroupScopeTenant  RoleScope = "tenant"
-	GroupScopeProject RoleScope = "project"
->>>>>>> 1300343a
+	RoleScopeTenant  RoleScope = "tenant"
+	RoleScopeProject RoleScope = "project"
 )
 
 func RoleSchema() *memdb.DBSchema {
@@ -40,13 +35,8 @@
 							Field: "Name",
 						},
 					},
-<<<<<<< HEAD
 					RoleScopeIndex: {
 						Name: RoleScopeIndex,
-=======
-					RoleSopeIndex: {
-						Name: RoleSopeIndex,
->>>>>>> 1300343a
 						Indexer: &memdb.StringFieldIndex{
 							Field: "Scope",
 						},
